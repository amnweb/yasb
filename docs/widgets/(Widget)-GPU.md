# GPU Widget Configuration

> [!NOTE]
> This widget currently works only with NVIDIA GPUs and requires the `nvidia-smi` tool to be available (either in your system PATH or accessible by full path). In most cases, `nvidia-smi` is installed automatically with the NVIDIA driver and added to your PATH, but on some systems you may need to add it manually or use the full path to the executable. It will not function with AMD or Intel GPUs.

**How to verify `nvidia-smi` is available:**

Open a terminal or command prompt and run:

```sh
nvidia-smi
```

If you see a table with your GPU information, `nvidia-smi` is available. If you get an error like "command not found" or "not recognized as an internal or external command," you may need to add it to your PATH or use the full path to the executable (e.g., `C:\Program Files\NVIDIA Corporation\NVSMI\nvidia-smi.exe`).

| Option                | Type    | Default                                                                 | Description                                                                 |
|-----------------------|---------|-------------------------------------------------------------------------|-----------------------------------------------------------------------------|
| `label`               | string  | `"<span>\uf4bc</span> {info[utilization]}%"`                              | The primary label format.                                                   |
| `label_alt`           | string  | `"<span>\uf4bc</span> {info[temp]}°C | {info[mem_used]} / {info[mem_total]}"`                 | The alternative label format.                                               |
| `class_name`        | string  | `""`                                                                                  | Additional CSS class name for the widget.                                    |
| `gpu_index`          | integer | `0`                                                                     | The index of the GPU to monitor (0 for the first GPU, 1 for the second, etc.). |
| `update_interval`     | integer | `1000`                                                                  | The interval in milliseconds to update the widget.                          |
| `histogram_icons`     | list    | `["\u2581", "\u2581", "\u2582", "\u2583", "\u2584", "\u2585", "\u2586", "\u2587", "\u2588"]` | Icons representing GPU utilization histograms.                              |
| `histogram_num_columns` | integer | `10`                                                                    | The number of columns in the histogram.                                     |
| `callbacks`           | dict    | `{'on_left': 'toggle_label', 'on_middle': 'do_nothing', 'on_right': 'do_nothing'}` | Callback functions for different mouse button actions.                      |
| `gpu_thresholds`      | dict    | `{'low': 25, 'medium': 50, 'high': 90}`                                 | Thresholds for GPU utilization levels.                                      |
| `animation`           | dict    | `{'enabled': true, 'type': 'fadeInOut', 'duration': 200}`               | Animation settings for the widget.                                          |
| `container_shadow`    | dict    | `{"enabled": False, "color": "black", "offset": [1, 1], "radius": 3}`                                                                  | Container shadow options.                                                   |
| `label_shadow`        | dict    | `{"enabled": False, "color": "black", "offset": [1, 1], "radius": 3}`                                                                  | Label shadow options.                                                       |
<<<<<<< HEAD
| `progress_bar`        | dict    | `{'enabled': False, 'position': 'left', 'size': 14, 'thickness': 2, 'color': '#57948a', animation: True, 'center_label': ''}` | Progress bar settings.                                                      |
=======
| `progress_bar`        | dict    | `{'enabled': false, 'position': 'left', 'size': 14, 'thickness': 2, 'color': '#57948a', 'animation': false}` | Progress bar settings.                                                      |
| `hide_decimal`        | bool    | `false`                                                                 | Whether to hide decimal places in the GPU widget.                          |
>>>>>>> 76965464

> **About `index`:** If you have multiple NVIDIA GPUs, you can set the `gpu_index` option to select which GPU to monitor. Create multiple GPU widgets with different `gpu_index` values (e.g., 0, 1, 2, ...) to display stats for each card separately.

## Example Configuration

```yaml
gpu:
  type: "yasb.gpu.GpuWidget"
  options:
    label: "<span>\uf4bc</span> {info[utilization]}%"
    label_alt: "<span>\uf4bc</span> {info[temp]}°C | {info[mem_used]} / {info[mem_total]}"
    update_interval: 2000
    gpu_thresholds:
      low: 25
      medium: 50
      high: 90
    histogram_icons:
      - "\u2581" # 0%
      - "\u2581" # 10%
      - "\u2582" # 20%
      - "\u2583" # 30%
      - "\u2584" # 40%
      - "\u2585" # 50%
      - "\u2586" # 60%
      - "\u2587" # 70%
      - "\u2588" # 80%+
    histogram_num_columns: 8
    callbacks:
      on_left: "toggle_label"
```

## Description of Options

- **label**: The format string for the GPU usage label. You can use placeholders like `{info[utilization]}` and `{info[temp]}` to dynamically insert GPU information.
- **label_alt**: The alternative format string for the GPU usage label. Useful for displaying additional GPU details, such as a histogram.
- **class_name:** Additional CSS class name for the widget. This allows for custom styling.
- **update_interval**: The interval in milliseconds at which the widget updates its information. Minimum is 1000 ms (1 second).
- **gpu_thresholds:** A dictionary specifying the thresholds for GPU utilization levels. The keys are `low`, `medium`, and `high`, and the values are the percentage thresholds.
- **hide_decimal**: Whether to hide decimal places in the GPU widget.
- **histogram_icons**: A list of icons representing different levels of GPU utilization in the histogram. 8 or 9 icons are typically used, representing usage from 0% to 80%+.
- **histogram_num_columns**: The number of columns to display in the GPU utilization histogram.
- **callbacks**: A dictionary specifying the callbacks for mouse events. The keys are `on_left`, `on_middle`, and `on_right`, and the values are the names of the callback functions.
- **animation:** A dictionary specifying the animation settings for the widget. It contains three keys: `enabled`, `type`, and `duration`. The `type` can be `fadeInOut` and the `duration` is the animation duration in milliseconds.
- **container_shadow:** Container shadow options.
- **label_shadow:** Label shadow options.
- **progress_bar**: A dictionary containing settings for the progress bar. It includes:
  - **enabled**: Whether the progress bar is enabled.
  - **position**: The position of the progress bar, either "left" or "right".
  - **size**: The size of the progress bar.
  - **thickness**: The thickness of the progress bar.
  - **color**: The color of the progress bar. Color can be single color or gradient.
  - **background_color**: The background color of the progress bar.
  - **animation**: Whether to enable smooth change of the progress bar value.
  - **center_label**: The label that will be centered inside the progress bar (can be styled using `.progress-circle`)

## Available Placeholders

- `{info[index]}` - GPU index (index of the GPU in the system, starting from 0)
- `{info[utilization]}` - GPU utilization percentage
- `{info[mem_total]}` - Total GPU memory
- `{info[mem_used]}` - Used GPU memory
- `{info[mem_free]}` - Free GPU memory
- `{info[temp]}` - GPU temperature (°C)
- `{info[fan_speed]}` - GPU fan speed (if available, in percentage)
- `{info[histograms][utilization]}` - GPU utilization histogram using configured icons
- `{info[histograms][mem_used]}` - GPU memory usage histogram using configured icons


## Example Style

```css
.gpu-widget {}
.gpu-widget.your_class {} /* If you are using class_name option */
.gpu-widget .widget-container {}
.gpu-widget .widget-container .label {}
.gpu-widget .widget-container .label.alt {}
.gpu-widget .widget-container .icon {}
.gpu-widget .label.status-low {}
.gpu-widget .label.status-medium {}
.gpu-widget .label.status-high {}
.gpu-widget .label.status-critical {}
/* GPU progress bar styles if enabled */
.gpu-widget .progress-circle {} 
```<|MERGE_RESOLUTION|>--- conflicted
+++ resolved
@@ -27,12 +27,8 @@
 | `animation`           | dict    | `{'enabled': true, 'type': 'fadeInOut', 'duration': 200}`               | Animation settings for the widget.                                          |
 | `container_shadow`    | dict    | `{"enabled": False, "color": "black", "offset": [1, 1], "radius": 3}`                                                                  | Container shadow options.                                                   |
 | `label_shadow`        | dict    | `{"enabled": False, "color": "black", "offset": [1, 1], "radius": 3}`                                                                  | Label shadow options.                                                       |
-<<<<<<< HEAD
-| `progress_bar`        | dict    | `{'enabled': False, 'position': 'left', 'size': 14, 'thickness': 2, 'color': '#57948a', animation: True, 'center_label': ''}` | Progress bar settings.                                                      |
-=======
-| `progress_bar`        | dict    | `{'enabled': false, 'position': 'left', 'size': 14, 'thickness': 2, 'color': '#57948a', 'animation': false}` | Progress bar settings.                                                      |
+| `progress_bar`        | dict    | `{'enabled': false, 'position': 'left', 'size': 14, 'thickness': 2, 'color': '#57948a', 'animation': false, 'center_label': ''}` | Progress bar settings.                                                      |
 | `hide_decimal`        | bool    | `false`                                                                 | Whether to hide decimal places in the GPU widget.                          |
->>>>>>> 76965464
 
 > **About `index`:** If you have multiple NVIDIA GPUs, you can set the `gpu_index` option to select which GPU to monitor. Create multiple GPU widgets with different `gpu_index` values (e.g., 0, 1, 2, ...) to display stats for each card separately.
 
