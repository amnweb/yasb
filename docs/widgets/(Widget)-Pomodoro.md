--- conflicted
+++ resolved
@@ -22,11 +22,7 @@
 | `menu` | dict | See below | Configure the appearance and behavior of the timer menu. |
 | `container_shadow`   | dict   | `None`                  | Container shadow options.                       |
 | `label_shadow`         | dict   | `None`                  | Label shadow options.                 |
-<<<<<<< HEAD
-| `progress_bar`       | dict    | `{'enabled': False, 'position': 'left', 'size': 14, 'thickness': 2, 'color': '#57948a', animation: True, 'center_label': ''}` | Progress bar settings.    |
-=======
-| `progress_bar`       | dict    | `{'enabled': false, 'position': 'left', 'size': 14, 'thickness': 2, 'color': '#57948a', 'animation': true}` | Progress bar settings.    |
->>>>>>> 76965464
+| `progress_bar`       | dict    | `{'enabled': false, 'position': 'left', 'size': 14, 'thickness': 2, 'color': '#57948a', 'animation': true, 'center_label': ''}` | Progress bar settings.    |
 
 ## Example Configuration
 
