--- conflicted
+++ resolved
@@ -231,29 +231,19 @@
         if self._is_shift_layout_allowed():
             self._layouts.rotate(1)
             self.change_layout(self._layouts[0])
-<<<<<<< HEAD
             if self._animation['enabled']:
                 AnimationManager.animate(self, self._animation['type'], self._animation['duration'])
         else:
             self._toggle_blocking_state()
-=======
-            if self._animation["enabled"]:
-                AnimationManager.animate(self, self._animation["type"], self._animation["duration"])
->>>>>>> d3d4a5fe
 
     def _prev_layout(self):
         if self._is_shift_layout_allowed():
             self._layouts.rotate(-1)
             self.change_layout(self._layouts[0])
-<<<<<<< HEAD
             if self._animation['enabled']:
                 AnimationManager.animate(self, self._animation['type'], self._animation['duration'])
         else:
             self._toggle_blocking_state()
-=======
-            if self._animation["enabled"]:
-                AnimationManager.animate(self, self._animation["type"], self._animation["duration"])
->>>>>>> d3d4a5fe
 
     def _is_shift_layout_allowed(self):
         return not bool(
